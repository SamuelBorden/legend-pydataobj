--- conflicted
+++ resolved
@@ -149,8 +149,8 @@
             string += '\n' + str(tmp_attrs)
         return string
 
-<<<<<<< HEAD
-    def __repr__(self): return str(self)
+    def __repr__(self) -> str:
+        return str(self)
 
     @staticmethod
     def explode(cumulative_length, *arrays, out_arrays=None):
@@ -182,8 +182,4 @@
     for jj in range(len(array_out)):
         while ii < len(cumulative_length) and jj >= cumulative_length[ii]:
             ii += 1
-        array_out[jj] = array_in[ii]
-=======
-    def __repr__(self) -> str:
-        return str(self)
->>>>>>> 1f94121d
+        array_out[jj] = array_in[ii]